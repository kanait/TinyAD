--- conflicted
+++ resolved
@@ -1,4 +1,4 @@
-/*
+﻿/*
  * This file is part of TinyAD and released under the MIT license.
  * Author: Patrick Schmidt
  */
@@ -249,16 +249,16 @@
                 project_positive_definite<n_element, PassiveT>(element_results[i_element].Hess, _projection_eps);
 
             // Assert that derivatives are finite
-<<<<<<< HEAD
+//<<<<<<< HEAD
             // comment out by T.Kanai 23.2.9
             //TINYAD_ASSERT_FINITE_MAT(element_results[i_element].grad);
             //TINYAD_ASSERT_FINITE_MAT(element_results[i_element].Hess);
-        }
-=======
-            TINYAD_ASSERT_FINITE_MAT(element_results[i_element].grad);
-            TINYAD_ASSERT_FINITE_MAT(element_results[i_element].Hess);
+//        }
+//=======
+            //TINYAD_ASSERT_FINITE_MAT(element_results[i_element].grad);
+            //TINYAD_ASSERT_FINITE_MAT(element_results[i_element].Hess);
         });
->>>>>>> 4b48d1a1
+//>>>>>>> upstream/main
 
         // Add to global f, g and H
         for (Eigen::Index i_element = 0; i_element < (Eigen::Index)element_handles.size(); ++i_element)
